--- conflicted
+++ resolved
@@ -7,15 +7,12 @@
 |=======================================================================
 |ID |CVSS v3.0 Base Score |Status |Summary |Release |Observations
 
-<<<<<<< HEAD
-|https://nvd.nist.gov/vuln/detail/CVE-2022-42920[CVE-2022-42920] | 9.8 | FIXED | Apache Commons BCEL has a number of APIs that would normally only allow changing specific class characteristics. However, due to an out-of-bounds writing issue, these APIs can be used to produce arbitrary bytecode. This could be abused in applications that pass attacker-controllable data to those APIs, giving the attacker more control over the resulting bytecode than otherwise expected. | 6.0.0 | Fixed by upgrading Apache BCEL to 6.6.1
-=======
 |https://nvd.nist.gov/vuln/detail/CVE-2023-28462[CVE-2023-28462] | 9.8 | N/A |JNDI Exploit using `context.rebind` method when running Payara Server on an older JDK 8 Update. The JNDI exploit can be triggered via access to insecure ORB listeners exposed by a Payara Server installation.  || This issue doesn't affect Payara Server Enterprise as Java 11 is the minimum Java version required to run it.
 
 NOTE: It is ALWAYS recommended to properly secure or disable any public facing ORB listeners, even if the exploit cannot be triggered.
+|https://nvd.nist.gov/vuln/detail/CVE-2022-42920[CVE-2022-42920] | 9.8 | FIXED | Apache Commons BCEL has a number of APIs that would normally only allow changing specific class characteristics. However, due to an out-of-bounds writing issue, these APIs can be used to produce arbitrary bytecode. This could be abused in applications that pass attacker-controllable data to those APIs, giving the attacker more control over the resulting bytecode than otherwise expected. | 6.0.0 | Fixed by upgrading Apache BCEL to 6.6.1
 
 |https://nvd.nist.gov/vuln/detail/CVE-2022-1471[CVE-2022-1471] | 9.8 | N/A | SnakeYaml's Constructor() class does not restrict types which can be instantiated during deserialization. Deserializing yaml content provided by an attacker can lead to remote code execution | | SnakeYaml constructors are not used by any features or facilities, so this vulnerability doesn't affect Payara Platform Community.
->>>>>>> 9b2cec8f
 
 |https://nvd.nist.gov/vuln/detail/CVE-2022-1471[CVE-2022-1471] | 9.8 | N/A | SnakeYaml's Constructor() class does not restrict types which can be instantiated during deserialization. Deserializing yaml content provided by an attacker can lead to remote code execution | | SnakeYaml constructors are not used by any features or facilities, so this vulnerability doesn't affect Payara Platform in any way.
 
