--- conflicted
+++ resolved
@@ -7,15 +7,12 @@
 |=======================================================================
 |ID |CVSS v3.0 Base Score |Status |Summary |Release |Observations
 
-<<<<<<< HEAD
-=======
 |https://nvd.nist.gov/vuln/detail/CVE-2023-4043[CVE-2023-4043] | 7.5 | FIXED | In Eclipse Parsson before versions 1.1.4 and 1.0.5, Parsing JSON from untrusted sources can lead malicious actors to exploit the fact that the built-in support for parsing numbers with large scale in Java has a number of edge cases where the input text of a number can lead to much larger processing time than one would expect. To mitigate the risk, parsson put in place a size limit for the numbers as well as their scale. | 6.13.0 | Fixed by Parsson upgrade
 
 |https://nvd.nist.gov/vuln/detail/CVE-2023-0833[CVE-2023-0833] | 5.5 | FIXED | A flaw was found in Red Hat's AMQ-Streams, which ships a version of the OKHttp component with an information disclosure flaw via an exception triggered by a header containing an illegal value. |6.10.0 | Fixed by OKHttp Upgrade
 
 |https://nvd.nist.gov/vuln/detail/CVE-2023-3635[CVE-2023-3635] | 7.5 | FIXED | GzipSource does not handle an exception that might be raised when parsing a malformed gzip buffer. This may lead to denial of service of the Okio client. | 6.10.0 | Fixed by OKHttp Upgrade
 
->>>>>>> 70d4ea07
 |https://nvd.nist.gov/vuln/detail/CVE-2021-36374[CVE-2021-36374] | 5.5 | FIXED | A specially crafted ZIP archive can cause an out of memory error | 6.9.0 | Fixed by Apache Ant upgrade
 
 |https://nvd.nist.gov/vuln/detail/CVE-2021-36373[CVE-2021-36373] | 5.5 | FIXED | A specially crafted TAR archive can cause an out of memory error | 6.9.0 | Fixed by Apache Ant upgrade
@@ -41,11 +38,8 @@
 
 |https://nvd.nist.gov/vuln/detail/CVE-2022-1471[CVE-2022-1471] | 9.8 | N/A | SnakeYaml's Constructor() class does not restrict types which can be instantiated during deserialization. Deserializing yaml content provided by an attacker can lead to remote code execution | | SnakeYaml constructors are not used by any features or facilities, so this vulnerability doesn't affect Payara Platform in any way.
 
-<<<<<<< HEAD
-=======
 |https://cve.mitre.org/cgi-bin/cvename.cgi?name=CVE-2022-45129[CVE-2022-45129] | 7.5 | FIXED | A vulnerability exploit opens up to attackers a way to explore the contents of the WEB-INF and META-INF folders if an application is deployed to the root context. | 5.45.0 | Internal fix on Servlet engine
 
->>>>>>> 70d4ea07
 |https://nvd.nist.gov/vuln/detail/CVE-2020-36518[CVE-2020-36518] | 7.5 | FIXED | jackson-databind allows a Java StackOverflow exception and denial of service via a large depth of nested objects. | 5.38.0 | Fixed by upgrading jackson-databind to 2.12.6.1
 
 |https://nvd.nist.gov/vuln/detail/CVE-2018-25032[CVE-2018-25032] | 7.5 | FIXED | ZLib allows memory corruption when deflating (i.e. when compressing) if the input has many distant matches. | 5.38.0 | Fixed by upgrading to Azul JDK version using ZLib 1.2.12 in Payara Docker Images.
