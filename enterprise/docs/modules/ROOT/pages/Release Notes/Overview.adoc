[[release-notes]]
= Release notes

Detailed information about features and fixes in every release.

[[all-release-notes]]
== All Release Notes

<<<<<<< HEAD
=======
*2024*

* 2024 May - xref:Release Notes/Release Notes 6.14.0.adoc[Payara Enterprise 6.14.0]
* 2024 April - xref:Release Notes/Release Notes 6.13.0.adoc[Payara Enterprise 6.13.0]
* 2024 March - xref:Release Notes/Release Notes 6.12.0.adoc[Payara Enterprise 6.12.0]
* 2024 February - xref:Release Notes/Release Notes 6.11.0.adoc[Payara Enterprise 6.11.0]
* 2024 January - xref:Release Notes/Release Notes 6.10.0.adoc[Payara Enterprise 6.10.0]

>>>>>>> 70d4ea07
*2023*

* 2023 December - xref:Release Notes/Release Notes 6.9.0.adoc[Payara Enterprise 6.9.0]
* 2023 November - xref:Release Notes/Release Notes 6.8.0.adoc[Payara Enterprise 6.8.0]
* 2023 October - xref:Release Notes/Release Notes 6.7.0.adoc[Payara Enterprise 6.7.0]
* 2023 September - xref:Release Notes/Release Notes 6.6.0.adoc[Payara Enterprise 6.6.0]
* 2023 August - xref:Release Notes/Release Notes 6.5.0.adoc[Payara Enterprise 6.5.0]
* 2023 July - xref:Release Notes/Release Notes 6.4.0.adoc[Payara Enterprise 6.4.0]
* 2023 June - xref:Release Notes/Release Notes 6.3.0.adoc[Payara Enterprise 6.3.0]
* 2023 May - xref:Release Notes/Release Notes 6.2.0.adoc[Payara Enterprise 6.2.0]
* 2023 April - xref:Release Notes/Release Notes 6.1.0.adoc[Payara Enterprise 6.1.0]
* 2023 March - xref:Release Notes/Release Notes 6.0.0.adoc[Payara Enterprise 6.0.0]<|MERGE_RESOLUTION|>--- conflicted
+++ resolved
@@ -6,8 +6,6 @@
 [[all-release-notes]]
 == All Release Notes
 
-<<<<<<< HEAD
-=======
 *2024*
 
 * 2024 May - xref:Release Notes/Release Notes 6.14.0.adoc[Payara Enterprise 6.14.0]
@@ -16,7 +14,6 @@
 * 2024 February - xref:Release Notes/Release Notes 6.11.0.adoc[Payara Enterprise 6.11.0]
 * 2024 January - xref:Release Notes/Release Notes 6.10.0.adoc[Payara Enterprise 6.10.0]
 
->>>>>>> 70d4ea07
 *2023*
 
 * 2023 December - xref:Release Notes/Release Notes 6.9.0.adoc[Payara Enterprise 6.9.0]
