--- conflicted
+++ resolved
@@ -1,17 +1,12 @@
 = Eclipse MicroProfile JWT Authentication API
 
-<<<<<<< HEAD
 The Payara Platform {page-version} provides MicroProfile JWT Authentication {mpJWTVersion}.
-=======
-Payara Server {page-version} provides MicroProfile JWT Authentication {mpJWTVersion}
->>>>>>> 70d4ea07
 
 [[background]]
 == Background
 
 The JWT Authentication API was designed to provide application callers with the ability to authenticate themselves using a JWT token. A JWT token is essentially a string of JSON with fields for specifying the caller/username and the groups the caller is in.
 
-<<<<<<< HEAD
 To prevent tampering, the JSON token is cryptographically signed. Note that it's only signed, not fully encrypted. This means that the caller/username and the groups are in plain text, but because of the signature can't be changed.
 
 {mpJWTSpecUrl}[The complete specification] can be found on the Eclipse MicroProfile website.
@@ -20,13 +15,6 @@
 
 IMPORTANT: The MicroProfile JWT Authentication specification currently does not define any means for preemptive authentication, that is, authenticating when the target resource (such as a JAX-RS end-point) is not protected / constrained by a security role. +
 Practically this means that if a JWT token is sent alongside a request to a public / unchecked resource, MicroProfile JWT implementations will ignore it. This limitation will be addressed in a later version of the JWT specification.
-=======
-{mpJWTSpecUrl}[The complete specification] can be found on the Eclipse MicroProfile website.
-
-Breaking changes introduced in MicroProfile JWT Authentication {mpJWTVersion} are listed in the official specification under {mpJWTSpecUrl}#_incompatible_changes[Incompatible Changes]
-
-IMPORTANT: The MicroProfile JWT Authentication specification currently does not define any means for preemptive authentication, that is, authenticating when the target resource (such as a JAX-RS end-point) is not protected / constrained by a security role. Practically this means that if a JWT token is sent alongside a request to a public / unchecked resource, MicroProfile JWT implementations will ignore it. This limitation will be addressed in a later version of the JWT specification.
->>>>>>> 70d4ea07
 
 [[jakarta-security-jwt]]
 == Jakarta Security and JWT
@@ -166,8 +154,8 @@
 The `mp.jwt.verify.issuer` microprofile config property allows for the expected value of the `iss` claim to be specified.
 
 ==== issuer vendor-specific configuration
-In Payara this is done by placing a properties file named `payara-mp-jwt.properties` on the root of the application's classpath. For example, when using a Maven project as `src/main/resources/payara-mp-jwt.properties`.
-This properties file should contain the key `accepted.issuer` with as value the same value that of the `iss` field in the vended token, e.g. `fish.payara.example` as per the example JSON token shown above.
+For the Payara Platform, this is done by placing a properties file named `payara-mp-jwt.properties` on the root of the application's classpath. For example, when using a Maven project as `src/main/resources/payara-mp-jwt.properties`.
+The properties file should contain the key `accepted.issuer` with as value the same value that of the `iss` field in the vended token, e.g. `fish.payara.example` as per the example JSON token shown above.
 
 NOTE: Vendor-specific option for supplying the issuer will always take precedence.
 
@@ -242,12 +230,7 @@
 
 MicroProfile JWT Authentication specifies that Jakarta REST services endpoints are to be secured by using the `jakarta.annotation.security.RolesAllowed` annotation. Note that while this is a general annotation, for Jakarta EE it's only EJBs that interprets this.
 
-<<<<<<< HEAD
 The Jakarta REST Services specification itself does not specify that this annotation should work on resource classes or methods and hence most implementations do not support it out of the box. The Payara Platform supports this behaviour out of the box in a proprietary manner. This support holds for all types of authentication mechanisms, e.g. `BASIC`, and not just `JWT`.
-=======
-== Protecting JAX-RS endpoints
-MicroProfile JWT Authentication specifies that JAX-RS endpoints are to be secured by using the `jakarta.annotation.security.RolesAllowed` annotation. Note that while this is a general annotation, in Java EE it's only EJB that interprets this. JAX-RS itself does not specify that this annotation should work on resource classes or methods and hence most implementations do not support it out of the box. Both Payara Server and Payara Micro do support it out of the box since *4.1.2.181* and *5.181*. This support holds for all types of authentication mechanisms, e.g. BASIC, and not just JWT.
->>>>>>> 70d4ea07
 
 For example:
 
