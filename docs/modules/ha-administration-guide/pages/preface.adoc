--- conflicted
+++ resolved
@@ -5,12 +5,7 @@
 
 [NOTE]
 ====
-<<<<<<< HEAD
 The main thrust of the Payara Server release is to provide an application server for developers to explore and begin exploiting the new and updated technologies in the Jakarta EE platform. Thus, the clustering, standalone instance and high availability features of Payara Server were not a focus of this release. These features are included in the release, but they may not function properly with some of the new features added in support of the Jakarta EE platform.
-=======
-
-The main thrust of the Payara Server 4.0 release is to provide an application server for developers to explore and begin exploiting the new and updated technologies in the Java EE 7 platform. Thus, the embedded server feature of Payara Server was not a focus of this release. This feature is included in the release, but it may not function properly with some of the new features added in support of the Java EE 7 platform.
->>>>>>> 83d162f1
 ====
 
 This preface contains information about and conventions for the entire Payara Server documentation set.
